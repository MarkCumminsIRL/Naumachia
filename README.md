# Naumachia
<<<<<<< HEAD
[![Discord](https://img.shields.io/discord/404881131058626570.svg)](https://discord.gg/gH9ZgeT)
=======
Play some challenges! https://www.naumachiactf.com/

[![Discord](https://img.shields.io/discord/404881131058626570.svg)](https://discord.gg/gH9ZgeT) 
>>>>>>> 8d6ac1dc

If you are interested in using or contributing to this project let me (nategraf) know! It will grow based on input from those who care to give it.

### A multi-tenant network sandbox for security challenges

<<<<<<< HEAD
**The ambition of [Naumachia](https://en.wikipedia.org/wiki/Naumachia)** is to enable the deployment of multi-host interactive exploit challenges for fun and non-profit. The original inspiration was to enable network exploit challenges. The main target is providing fun and challenging exercises for CTFs, with the secondary goal of being used in a classroom setting, and more applications to come.

It **provides challengers with layer two (LAN) access to their own instance of a virtualized network and target machines** as defined by the challenge specification. When a user logs in, a cluster is brought online just for them, and when they log out it is torn down. Optionally, any data may be persisted.

**Naumachia is primarily built on** Docker Compose, which manages the challenge environments and provides the language through which these environments are defined, and OpenVPN, which provide authentication and layer two access across the Internet. A Python application backed by a Redis datastore exists to couple these systems; coordinating the cluster creation/teardown, creation of user credentials, orchestration of platform networking, and various other functions which turn these powerful tools into Naumachia.
=======
**The ambition of [Naumachia](https://en.wikipedia.org/wiki/Naumachia)** is to enable the deployment of multihost interactive exploit challenges for fun and non-profit. The origonal inspiration was to enable network exploit challenges. The main target is providing fun and challenging exercises for CTFs and classrooms.

The inspiration for this project comes from my love of networking and especially network security. I wanted a platform to write and play challenges where everything was in-bounds including ARP spoofing, VLAN hopping (WIP), DNS poisoning, SNMP attacks as well as destructive attacks like dropping database tables and installing backdoors without interferring with other users. Naumachia is a system I came up with to do just that.

Naumachia provides:
* Orchatration or "arbitrary" networks and hosts for challenges
* Isolation of teams within dedicated challenge instances
* "Full" ethernet access to the challenge network

The quotes around "full" and "arbitrary" indicate that this is not completely true, due to limitations tracked in GitHub issues and which are ongoing areas of development.

Access to a Naumachia-hosted challenge is achieved through an OpenVPN tunnel created for that challenge. The user is autheticated by a certificate and key-pair downloaded from the CTF website (or other authenticated web frontend) and generated by the Naumachia registrar. Upon connection, the VPN tunnel will place the connection information in a Redis database, and the manager will then create a challenge instance for that user if one is not already alive. The manager will then create a network path for the user to the challenge and the user can start playing! When the user leaves for a while, their challenge instance will be torn down to free up resources. Data can be persisted on a per-instance basis allowing things such as modified database state, a persistant backdoor, or other progress to be saved between user sessions.

![Naumachia architecture diagram](naumachia-architecture.svg)

Challenges are specified through Docker Compose config files (i.e. `docker-compose.yml`). This allows the challenge developer to design against a well-documented fully-featured orchatration engine for conatainers and bridged networks. Additional providers including Vagrant, and GENI and currently in the works.
>>>>>>> 8d6ac1dc

## Deployment

#### Initial Setup
1. Install [Docker](https://docs.docker.com/engine/installation/) and [Docker Compose](https://docs.docker.com/compose/install/)
2. Clone Naumachia onto a Linux server (developed and tested with Ubuntu 16.04)
3. Install requirements.txt for Python3 (i.e. `pip3 install -r requirements.txt`)

#### Create a Challenge
1. Write a [`docker-compose.yml` template](https://docs.docker.com/compose/compose-file/) and put it and any associated files in directory within the `challenges` directory. See `challenges/example` for some guidance
2. Modify `config.yml` to include your challenge
3. Run `configure.py` to generate the `docker-compose.yml` file from a Jinja2 template, OpenVPN config files, and PKI

WARNING: When writing the compose file, do not use bind volumes (i.e. mount local directories to the container). It will not mount properly when started from the cluster-manager which handles creating and stopping challenge instances. No workaround is provided as it is the eventual intention to move toward a scalable model when you cannot control (or care about) where your challenges are deployed. See [moby/moby#28124](https://github.com/moby/moby/issues/28124) for technical discussion of the underlying reason

#### Distriute Access Credentials
In order to log into the VPN tunnel and access Naumachia a client needs the correct configuration, and a registered certificate. These two are bundled in an OpenVPN client config file

To generate a client config for your challenge either:
* Use the registrar CLI
  * Ex: `./registrar/registrar.py mitm add alice` will create certs for Alice and `./registrar/registar.py mitm get alice` with output the configuration needed for Alice to connect to the 'MITM' challenge
* Use the registrar server
  * Add `registrar: true` to the challenge config
<<<<<<< HEAD
    * NOTE: When using the registrar server ensure it's inaccessible by the public. The registrar server is unauthenticated and can be trivially used to issue a DOS attack or worse to your Naumachia instance
=======
    * NOTE: When using the registrar server ensure it's inaccesible by the public. The registrar server is unathenticated and can be trivialy used to issue a DOS attack or worse to your Naumachia deployment
>>>>>>> 8d6ac1dc
  * Issue REST API calls to registrar server to manage certificates and retrieve configuration files
    * /\<chal\>/list?cn=\<cn\> (cn optional) : List all registered certificates or certificates for a specific cn
    * /\<chal\>/add?cn=\<cn\> : Create a new certificate with the specified common name (cn)
    * /\<chal\>/revoke?cn=\<cn\> : Revoke the certificate with the specified common name (cn)
    * /\<chal\>/remove?cn=\<cn\> : Remove the certificate with the specified common name (cn)
    * /\<chal\>/get?cn=\<cn\> : Get the OpenVPN configuration file for the user with specified common name (cn)

#### Run it!
To run Naumachia simply bring up the environment with the [Docker Compose CLI](https://docs.docker.com/compose/reference/overview/) (e.g. `docker-compose up -d`)

#### On Each Server Reboot
<<<<<<< HEAD
For lack of a better method there are two steps that will need to be completed on initial installation and every time Naumachia will be run after reboot. It is my intention to obviate the need for these steps as development continues.
=======
For lack of a better method there are two steps that will need to be completed on intial installation and every time Naumachia will be run after reboot. It is my intention to eliminate the need for these steps as development continues.
>>>>>>> 8d6ac1dc
1. Disable bridge-nf enforcement of iptables rules by running `disable-bridge-nf-iptables.sh`. This is needed to allow unrestricted access within the sandbox network Naumachia creates for each user. By default, Docker blocks certain traffic from connections into a Docker configured bridge which were not configured through Docker Networks. *This does not effect layer 3 restrictions imposed by iptables*
2. Run an arbitrary docker container on the host network (e.g. `docker run --rm --net=host alpine /bin/true`) This create a link in the `/var/run/docker/netns` folder called `default` which allows access to the host network namespace. This will be added to the cluster-manager container at runtime to allow it to modify the bridges generated by Docker on the host.

## How to Create a Challenge

Challenges in Naumachia are defined by a docker-compose.yml file and the resources it launches

Consider the example provided as [challenges/example/docker-compose.yml](https://github.com/nategraf/Naumachia/blob/master/challenges/example/docker-compose.yml)

For examples of problems deployed in past CTFs go to the [public challenges repo](https://github.com/nategraf/naumachia-challenges-public)

```yaml
version: '2.1'

# The file defines the configuration for simple Nauachia challenge
<<<<<<< HEAD
# where a successful man-in-the-middle (MTIM) attack
=======
# where a sucessful man-in-the-middle (MTIM) attack 
>>>>>>> 8d6ac1dc
# (such as ARP poisoning) provides a solution

# If you are unfamiliar with docker-compose this might be helpful:
# * https://docs.docker.com/compose/
# * https://docs.docker.com/compose/compose-file/
#
# But the gist is that the services block below specifies two containers,
# which act as parties in a vulnerable communication

services:
    bob:
        build: ./bob
        image: naumachia/example.bob
        environment:
            - CTF_FLAG=fOOBaR

    alice:
        build: ./alice
        image: naumachia/example/alice
        depends_on:
            - bob
        environment:
            - CTF_FLAG=fOOBaR

# To avoid users from using this challenge as a personal VPN
# gateway to the internet, it is important to specify the
# default network as internal (i.e. not connected to the internet)

networks:
    default:
        internal: true
```

This example defines a challenge which will feature two containers networked together through the default network, which has been modified to be inaccessible from the external world (as should be down for all challenges unless you have a good reason not to)

The code defining Alice's behavior is in the folder [./alice](https://github.com/nategraf/Naumachia/tree/master/challenges/example/alice) where you will find a Dockerfile defining the containers properties, and a python script which will be run as defined in the Dockerfile (This python script send a message to Bob "asking" if she has the right flag repeatedly)

Similarly Bob's definition is in [./bob](https://github.com/nategraf/Naumachia/tree/master/challenges/example/bob) which is a simple server listening for the flag Alice sends and responding yes or no if it is correct

The user will log in to the VPN tunnel with a config provided by the registrar, and execute an attack to intercept the traffic and obtain the flag

## Connection Instructions

Clients can use any OS supported by OpenVPN, although Linux is recommended for it's large number of hacking tools

To connect each user will need to:
0. Install OpenVPN
  * Can be found on most package managers (e.g. apt, brew, choco) or [downloaded](https://openvpn.net/index.php/open-source/downloads.html)
  * Ensure the TAP driver is installed
1. Obtain a configuration file with certificates for the challenge they want to connect from the host
2. Launch openvpn with the correct configuration
  * CLI: `openvpn --config`
  * Windows GUI: Place the config file in `%HOMEPATH%\OpenVPN\config` and right-click the VPN icon on the status bar, then select the config you want

If using the CLI on Linux, or MacOS you may still need to more steps
3. Bring up the new TAP network interface
  * Ex: `ip link set tap0 up`
4. Obtain an IP address by DHCP (if DHCP is enabled for the challenge)
  * Ex: `udhcpc -i tap0`
  * Ex: `dhclient tap0`<|MERGE_RESOLUTION|>--- conflicted
+++ resolved
@@ -1,24 +1,16 @@
 # Naumachia
-<<<<<<< HEAD
-[![Discord](https://img.shields.io/discord/404881131058626570.svg)](https://discord.gg/gH9ZgeT)
-=======
+
 Play some challenges! https://www.naumachiactf.com/
 
-[![Discord](https://img.shields.io/discord/404881131058626570.svg)](https://discord.gg/gH9ZgeT) 
->>>>>>> 8d6ac1dc
+[![Discord](https://img.shields.io/discord/404881131058626570.svg)](https://discord.gg/gH9ZgeT)
+
 
 If you are interested in using or contributing to this project let me (nategraf) know! It will grow based on input from those who care to give it.
 
 ### A multi-tenant network sandbox for security challenges
 
-<<<<<<< HEAD
-**The ambition of [Naumachia](https://en.wikipedia.org/wiki/Naumachia)** is to enable the deployment of multi-host interactive exploit challenges for fun and non-profit. The original inspiration was to enable network exploit challenges. The main target is providing fun and challenging exercises for CTFs, with the secondary goal of being used in a classroom setting, and more applications to come.
 
-It **provides challengers with layer two (LAN) access to their own instance of a virtualized network and target machines** as defined by the challenge specification. When a user logs in, a cluster is brought online just for them, and when they log out it is torn down. Optionally, any data may be persisted.
-
-**Naumachia is primarily built on** Docker Compose, which manages the challenge environments and provides the language through which these environments are defined, and OpenVPN, which provide authentication and layer two access across the Internet. A Python application backed by a Redis datastore exists to couple these systems; coordinating the cluster creation/teardown, creation of user credentials, orchestration of platform networking, and various other functions which turn these powerful tools into Naumachia.
-=======
-**The ambition of [Naumachia](https://en.wikipedia.org/wiki/Naumachia)** is to enable the deployment of multihost interactive exploit challenges for fun and non-profit. The origonal inspiration was to enable network exploit challenges. The main target is providing fun and challenging exercises for CTFs and classrooms.
+**The ambition of [Naumachia](https://en.wikipedia.org/wiki/Naumachia)** is to enable the deployment of multi-host interactive exploit challenges for fun and non-profit. The origonal inspiration was to enable network exploit challenges. The main target is providing fun and challenging exercises for CTFs and classrooms.
 
 The inspiration for this project comes from my love of networking and especially network security. I wanted a platform to write and play challenges where everything was in-bounds including ARP spoofing, VLAN hopping (WIP), DNS poisoning, SNMP attacks as well as destructive attacks like dropping database tables and installing backdoors without interferring with other users. Naumachia is a system I came up with to do just that.
 
@@ -34,7 +26,6 @@
 ![Naumachia architecture diagram](naumachia-architecture.svg)
 
 Challenges are specified through Docker Compose config files (i.e. `docker-compose.yml`). This allows the challenge developer to design against a well-documented fully-featured orchatration engine for conatainers and bridged networks. Additional providers including Vagrant, and GENI and currently in the works.
->>>>>>> 8d6ac1dc
 
 ## Deployment
 
@@ -58,11 +49,7 @@
   * Ex: `./registrar/registrar.py mitm add alice` will create certs for Alice and `./registrar/registar.py mitm get alice` with output the configuration needed for Alice to connect to the 'MITM' challenge
 * Use the registrar server
   * Add `registrar: true` to the challenge config
-<<<<<<< HEAD
-    * NOTE: When using the registrar server ensure it's inaccessible by the public. The registrar server is unauthenticated and can be trivially used to issue a DOS attack or worse to your Naumachia instance
-=======
-    * NOTE: When using the registrar server ensure it's inaccesible by the public. The registrar server is unathenticated and can be trivialy used to issue a DOS attack or worse to your Naumachia deployment
->>>>>>> 8d6ac1dc
+    * NOTE: When using the registrar server ensure it's inaccessible by the public. The registrar server is unauthenticated and can be trivially used to issue a DOS attack or worse to your Naumachia deployment
   * Issue REST API calls to registrar server to manage certificates and retrieve configuration files
     * /\<chal\>/list?cn=\<cn\> (cn optional) : List all registered certificates or certificates for a specific cn
     * /\<chal\>/add?cn=\<cn\> : Create a new certificate with the specified common name (cn)
@@ -74,11 +61,8 @@
 To run Naumachia simply bring up the environment with the [Docker Compose CLI](https://docs.docker.com/compose/reference/overview/) (e.g. `docker-compose up -d`)
 
 #### On Each Server Reboot
-<<<<<<< HEAD
-For lack of a better method there are two steps that will need to be completed on initial installation and every time Naumachia will be run after reboot. It is my intention to obviate the need for these steps as development continues.
-=======
-For lack of a better method there are two steps that will need to be completed on intial installation and every time Naumachia will be run after reboot. It is my intention to eliminate the need for these steps as development continues.
->>>>>>> 8d6ac1dc
+
+For lack of a better method there are two steps that will need to be completed on initial installation and every time Naumachia will be run after reboot. It is my intention to eliminate the need for these steps as development continues.
 1. Disable bridge-nf enforcement of iptables rules by running `disable-bridge-nf-iptables.sh`. This is needed to allow unrestricted access within the sandbox network Naumachia creates for each user. By default, Docker blocks certain traffic from connections into a Docker configured bridge which were not configured through Docker Networks. *This does not effect layer 3 restrictions imposed by iptables*
 2. Run an arbitrary docker container on the host network (e.g. `docker run --rm --net=host alpine /bin/true`) This create a link in the `/var/run/docker/netns` folder called `default` which allows access to the host network namespace. This will be added to the cluster-manager container at runtime to allow it to modify the bridges generated by Docker on the host.
 
@@ -94,11 +78,7 @@
 version: '2.1'
 
 # The file defines the configuration for simple Nauachia challenge
-<<<<<<< HEAD
-# where a successful man-in-the-middle (MTIM) attack
-=======
-# where a sucessful man-in-the-middle (MTIM) attack 
->>>>>>> 8d6ac1dc
+# where a successful man-in-the-middle (MTIM) attack 
 # (such as ARP poisoning) provides a solution
 
 # If you are unfamiliar with docker-compose this might be helpful:
